--- conflicted
+++ resolved
@@ -125,9 +125,12 @@
 # Pyre type checker
 .pyre/
 
-<<<<<<< HEAD
-# pytype static type analyzer
-.pytype/
+# IDE
+.vscode/
+.idea/
+*.swp
+*.swo
+*~
 
 # Cython debug symbols
 cython_debug/
@@ -148,13 +151,6 @@
 # PyPI configuration file
 .pypirc
 /.idea/
-=======
-# IDE
-.vscode/
-.idea/
-*.swp
-*.swo
-*~
 
 # OS
 .DS_Store
@@ -163,5 +159,4 @@
 .Spotlight-V100
 .Trashes
 ehthumbs.db
-Thumbs.db
->>>>>>> 44f5898a
+Thumbs.db