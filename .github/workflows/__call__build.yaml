name: 'Submodule - Build'

on:
  workflow_call:
    inputs:
      version:
        description: 'Version to build'
        required: false
        type: string
        default: '0.1.0'

env:
  PYTHON_VERSION: '3.11'

jobs:
  build:
    name: 'Build'
    runs-on: ubuntu-latest
    steps:
      - name: 'Checkout project sources'
        uses: actions/checkout@v6

      - name: 'Show build information'
        run: |
          echo "Building package with version: ${{ inputs.version }}"
          echo "Current pyproject.toml version:"
          grep "^version = " pyproject.toml

<<<<<<< HEAD
      - name: 'Setup Python ${{ env.PYTHON_VERSION }}'
=======
      - name: 'Setup Python 3.10'
>>>>>>> 366bd456
        uses: actions/setup-python@v6
        with:
          python-version: ${{ env.PYTHON_VERSION }}
          cache: 'pip'

      - name: 'Install build dependencies'
        run: |
          python -m pip install --upgrade pip
          pip install build twine

      - name: 'Update version in pyproject.toml'
        run: |
          if [ -n "${{ inputs.version }}" ]; then
            # Update version in pyproject.toml
            sed -i "s/^version = \".*\"/version = \"${{ inputs.version }}\"/" pyproject.toml
            echo "Updated version to ${{ inputs.version }} in pyproject.toml"
            cat pyproject.toml | grep "^version ="
          fi
        env:
          VERSION: ${{ inputs.version }}

      - name: 'Build package'
        run: make build

      - name: 'Verify version in built package'
        run: |
          if [ -n "${{ inputs.version }}" ]; then
            echo "Verifying built package version..."
            # Check the wheel file version
            WHEEL_FILE=$(find dist/ -name "*.whl" | head -1)
            if [ -n "$WHEEL_FILE" ]; then
              echo "Built wheel file: $WHEEL_FILE"
              echo "Expected version: ${{ inputs.version }}"
            fi
          fi

      - name: 'Check distribution'
        run: make check-dist

      - name: 'Upload build artifacts'
<<<<<<< HEAD
        uses: actions/upload-artifact@v6
=======
        uses: actions/upload-artifact@v5
>>>>>>> 366bd456
        with:
          name: python-package
          path: dist/
          retention-days: 30<|MERGE_RESOLUTION|>--- conflicted
+++ resolved
@@ -8,9 +8,6 @@
         required: false
         type: string
         default: '0.1.0'
-
-env:
-  PYTHON_VERSION: '3.11'
 
 jobs:
   build:
@@ -26,14 +23,10 @@
           echo "Current pyproject.toml version:"
           grep "^version = " pyproject.toml
 
-<<<<<<< HEAD
-      - name: 'Setup Python ${{ env.PYTHON_VERSION }}'
-=======
       - name: 'Setup Python 3.10'
->>>>>>> 366bd456
         uses: actions/setup-python@v6
         with:
-          python-version: ${{ env.PYTHON_VERSION }}
+          python-version: '3.10'
           cache: 'pip'
 
       - name: 'Install build dependencies'
@@ -71,11 +64,7 @@
         run: make check-dist
 
       - name: 'Upload build artifacts'
-<<<<<<< HEAD
-        uses: actions/upload-artifact@v6
-=======
         uses: actions/upload-artifact@v5
->>>>>>> 366bd456
         with:
           name: python-package
           path: dist/
