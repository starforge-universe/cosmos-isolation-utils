name: 'Submodule - Build'

on:
  workflow_call:
    inputs:
      version:
        description: 'Version to build'
        required: false
        type: string
        default: '0.1.0'
<<<<<<< HEAD
=======

env:
  PYTHON_VERSION: '3.11'
>>>>>>> 44f5898a

jobs:
  build:
    name: 'Build'
    runs-on: ubuntu-latest
    steps:
      - name: 'Checkout project sources'
<<<<<<< HEAD
        uses: actions/checkout@v5
=======
        uses: actions/checkout@v6
>>>>>>> 44f5898a

      - name: 'Show build information'
        run: |
          echo "Building package with version: ${{ inputs.version }}"
          echo "Current pyproject.toml version:"
          grep "^version = " pyproject.toml

<<<<<<< HEAD
      - name: 'Setup Python 3.10'
        uses: actions/setup-python@v5
        with:
          python-version: '3.10'
=======
      - name: 'Setup Python ${{ env.PYTHON_VERSION }}'
        uses: actions/setup-python@v6
        with:
          python-version: ${{ env.PYTHON_VERSION }}
>>>>>>> 44f5898a
          cache: 'pip'

      - name: 'Install build dependencies'
        run: |
          python -m pip install --upgrade pip
          pip install build twine

      - name: 'Update version in pyproject.toml'
        run: |
          if [ -n "${{ inputs.version }}" ]; then
            # Update version in pyproject.toml
            sed -i "s/^version = \".*\"/version = \"${{ inputs.version }}\"/" pyproject.toml
            echo "Updated version to ${{ inputs.version }} in pyproject.toml"
            cat pyproject.toml | grep "^version ="
          fi
        env:
          VERSION: ${{ inputs.version }}

      - name: 'Build package'
        run: make build

      - name: 'Verify version in built package'
        run: |
          if [ -n "${{ inputs.version }}" ]; then
            echo "Verifying built package version..."
            # Check the wheel file version
            WHEEL_FILE=$(find dist/ -name "*.whl" | head -1)
            if [ -n "$WHEEL_FILE" ]; then
              echo "Built wheel file: $WHEEL_FILE"
              echo "Expected version: ${{ inputs.version }}"
            fi
          fi

      - name: 'Check distribution'
        run: make check-dist

      - name: 'Upload build artifacts'
<<<<<<< HEAD
        uses: actions/upload-artifact@v4
=======
        uses: actions/upload-artifact@v6
>>>>>>> 44f5898a
        with:
          name: python-package
          path: dist/
          retention-days: 30<|MERGE_RESOLUTION|>--- conflicted
+++ resolved
@@ -8,12 +8,9 @@
         required: false
         type: string
         default: '0.1.0'
-<<<<<<< HEAD
-=======
 
 env:
   PYTHON_VERSION: '3.11'
->>>>>>> 44f5898a
 
 jobs:
   build:
@@ -21,11 +18,7 @@
     runs-on: ubuntu-latest
     steps:
       - name: 'Checkout project sources'
-<<<<<<< HEAD
-        uses: actions/checkout@v5
-=======
         uses: actions/checkout@v6
->>>>>>> 44f5898a
 
       - name: 'Show build information'
         run: |
@@ -33,17 +26,10 @@
           echo "Current pyproject.toml version:"
           grep "^version = " pyproject.toml
 
-<<<<<<< HEAD
-      - name: 'Setup Python 3.10'
-        uses: actions/setup-python@v5
-        with:
-          python-version: '3.10'
-=======
       - name: 'Setup Python ${{ env.PYTHON_VERSION }}'
         uses: actions/setup-python@v6
         with:
           python-version: ${{ env.PYTHON_VERSION }}
->>>>>>> 44f5898a
           cache: 'pip'
 
       - name: 'Install build dependencies'
@@ -81,11 +67,7 @@
         run: make check-dist
 
       - name: 'Upload build artifacts'
-<<<<<<< HEAD
-        uses: actions/upload-artifact@v4
-=======
         uses: actions/upload-artifact@v6
->>>>>>> 44f5898a
         with:
           name: python-package
           path: dist/
