name: 'Submodule - Check'

on:
  workflow_call:

env:
  PYTHON_VERSION: '3.11'

jobs:
  pylint:
    name: 'Pylint'
    runs-on: ubuntu-latest
    steps:
      - name: 'Checkout project sources'
        uses: actions/checkout@v6

      - name: 'Setup Python ${{ env.PYTHON_VERSION }}'
        uses: actions/setup-python@v6
        with:
          python-version: ${{ env.PYTHON_VERSION }}
          cache: 'pip'

      - name: 'Install dependencies'
        run: |
          python -m pip install --upgrade pip
          pip install -e ".[dev]"

      - name: 'Run Pylint'
        run: make lint

  unitTest:
    name: 'Unit Test'
    runs-on: ubuntu-latest
    steps:
      - name: 'Checkout project sources'
        uses: actions/checkout@v6

      - name: 'Setup Python ${{ env.PYTHON_VERSION }}'
        uses: actions/setup-python@v6
        with:
          python-version: ${{ env.PYTHON_VERSION }}
          cache: 'pip'

      - name: 'Install dependencies'
        run: |
          python -m pip install --upgrade pip
          pip install -e ".[dev]"

      - name: 'Test with unittest'
        run: make test

  coverage:
    name: 'Coverage'
    runs-on: ubuntu-latest
    steps:
      - name: 'Checkout project sources'
        uses: actions/checkout@v6

<<<<<<< HEAD
      - name: 'Setup Python ${{ env.PYTHON_VERSION }}'
=======
      - name: 'Setup Python 3.10'
>>>>>>> 366bd456
        uses: actions/setup-python@v6
        with:
          python-version: ${{ env.PYTHON_VERSION }}
          cache: 'pip'

      - name: 'Install dependencies'
        run: |
          python -m pip install --upgrade pip
          pip install -e ".[dev]"

      - name: 'Run tests with coverage'
        run: make test-cov

      - name: 'Upload coverage report to artifacts'
<<<<<<< HEAD
        uses: actions/upload-artifact@v6
=======
        uses: actions/upload-artifact@v5
>>>>>>> 366bd456
        with:
          name: coverage-report
          path: htmlcov/
          retention-days: 30<|MERGE_RESOLUTION|>--- conflicted
+++ resolved
@@ -2,9 +2,6 @@
 
 on:
   workflow_call:
-
-env:
-  PYTHON_VERSION: '3.11'
 
 jobs:
   pylint:
@@ -14,10 +11,10 @@
       - name: 'Checkout project sources'
         uses: actions/checkout@v6
 
-      - name: 'Setup Python ${{ env.PYTHON_VERSION }}'
+      - name: 'Setup Python 3.10'
         uses: actions/setup-python@v6
         with:
-          python-version: ${{ env.PYTHON_VERSION }}
+          python-version: '3.10'
           cache: 'pip'
 
       - name: 'Install dependencies'
@@ -35,10 +32,10 @@
       - name: 'Checkout project sources'
         uses: actions/checkout@v6
 
-      - name: 'Setup Python ${{ env.PYTHON_VERSION }}'
+      - name: 'Setup Python 3.10'
         uses: actions/setup-python@v6
         with:
-          python-version: ${{ env.PYTHON_VERSION }}
+          python-version: '3.10'
           cache: 'pip'
 
       - name: 'Install dependencies'
@@ -56,14 +53,10 @@
       - name: 'Checkout project sources'
         uses: actions/checkout@v6
 
-<<<<<<< HEAD
-      - name: 'Setup Python ${{ env.PYTHON_VERSION }}'
-=======
       - name: 'Setup Python 3.10'
->>>>>>> 366bd456
         uses: actions/setup-python@v6
         with:
-          python-version: ${{ env.PYTHON_VERSION }}
+          python-version: '3.10'
           cache: 'pip'
 
       - name: 'Install dependencies'
@@ -75,11 +68,7 @@
         run: make test-cov
 
       - name: 'Upload coverage report to artifacts'
-<<<<<<< HEAD
-        uses: actions/upload-artifact@v6
-=======
         uses: actions/upload-artifact@v5
->>>>>>> 366bd456
         with:
           name: coverage-report
           path: htmlcov/
