name: 'Submodule - Check'

on:
  workflow_call:

env:
  PYTHON_VERSION: '3.11'

jobs:
  pylint:
    name: 'Pylint'
    runs-on: ubuntu-latest
    steps:
      - name: 'Checkout project sources'
        uses: actions/checkout@v6

      - name: 'Setup Python ${{ env.PYTHON_VERSION }}'
        uses: actions/setup-python@v6
        with:
          python-version: ${{ env.PYTHON_VERSION }}
          cache: 'pip'

      - name: 'Install dependencies'
        run: |
          python -m pip install --upgrade pip
          pip install -e ".[dev]"

      - name: 'Run Pylint'
        run: make lint

  unitTest:
    name: 'Unit Test'
    runs-on: ubuntu-latest
    steps:
      - name: 'Checkout project sources'
        uses: actions/checkout@v6

      - name: 'Setup Python ${{ env.PYTHON_VERSION }}'
        uses: actions/setup-python@v6
        with:
          python-version: ${{ env.PYTHON_VERSION }}
          cache: 'pip'

      - name: 'Install dependencies'
        run: |
          python -m pip install --upgrade pip
          pip install -e ".[dev]"

      - name: 'Test with unittest'
        run: make test

  coverage:
    name: 'Coverage'
    runs-on: ubuntu-latest
    steps:
      - name: 'Checkout project sources'
<<<<<<< HEAD
        uses: actions/checkout@v5

      - name: 'Setup Python 3.10'
        uses: actions/setup-python@v5
        with:
          python-version: '3.10'
=======
        uses: actions/checkout@v6

      - name: 'Setup Python ${{ env.PYTHON_VERSION }}'
        uses: actions/setup-python@v6
        with:
          python-version: ${{ env.PYTHON_VERSION }}
>>>>>>> 44f5898a
          cache: 'pip'

      - name: 'Install dependencies'
        run: |
          python -m pip install --upgrade pip
          pip install -e ".[dev]"

      - name: 'Run tests with coverage'
        run: make test-cov

      - name: 'Upload coverage report to artifacts'
<<<<<<< HEAD
        uses: actions/upload-artifact@v4
=======
        uses: actions/upload-artifact@v6
>>>>>>> 44f5898a
        with:
          name: coverage-report
          path: htmlcov/
          retention-days: 30<|MERGE_RESOLUTION|>--- conflicted
+++ resolved
@@ -54,21 +54,12 @@
     runs-on: ubuntu-latest
     steps:
       - name: 'Checkout project sources'
-<<<<<<< HEAD
-        uses: actions/checkout@v5
-
-      - name: 'Setup Python 3.10'
-        uses: actions/setup-python@v5
-        with:
-          python-version: '3.10'
-=======
         uses: actions/checkout@v6
 
       - name: 'Setup Python ${{ env.PYTHON_VERSION }}'
         uses: actions/setup-python@v6
         with:
           python-version: ${{ env.PYTHON_VERSION }}
->>>>>>> 44f5898a
           cache: 'pip'
 
       - name: 'Install dependencies'
@@ -80,11 +71,7 @@
         run: make test-cov
 
       - name: 'Upload coverage report to artifacts'
-<<<<<<< HEAD
-        uses: actions/upload-artifact@v4
-=======
         uses: actions/upload-artifact@v6
->>>>>>> 44f5898a
         with:
           name: coverage-report
           path: htmlcov/
