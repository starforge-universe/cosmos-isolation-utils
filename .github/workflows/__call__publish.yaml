name: 'Submodule - Publish'

on:
  workflow_call:
    inputs:
      pypi-repository:
        description: 'PyPI repository URL'
        required: false
        type: string
        default: 'https://pypi.org/simple/'
    secrets:
      pypi-username:
        required: true
      pypi-password:
        required: true
<<<<<<< HEAD
=======

env:
  PYTHON_VERSION: '3.11'
>>>>>>> 44f5898a

jobs:
  publish:
    name: 'Publish to PyPI'
    runs-on: ubuntu-latest
    steps:
      - name: 'Checkout project sources'
<<<<<<< HEAD
        uses: actions/checkout@v5
        # Required for pyproject.toml access and version consistency

      - name: 'Download build artifacts'
        uses: actions/download-artifact@v5
=======
        uses: actions/checkout@v6
        # Required for pyproject.toml access and version consistency

      - name: 'Download build artifacts'
        uses: actions/download-artifact@v7
>>>>>>> 44f5898a
        with:
          name: python-package
          path: dist/

<<<<<<< HEAD
      - name: 'Setup Python 3.10'
        uses: actions/setup-python@v5
        with:
          python-version: '3.10'
=======
      - name: 'Setup Python ${{ env.PYTHON_VERSION }}'
        uses: actions/setup-python@v6
        with:
          python-version: ${{ env.PYTHON_VERSION }}
>>>>>>> 44f5898a
          cache: 'pip'

      - name: 'Install twine'
        run: pip install twine

      - name: 'Publish to PyPI'
        run: |
          PYPI_REPOSITORY=${{ inputs.pypi-repository }} \
          PYPI_USERNAME=${{ secrets.pypi-username }} \
          PYPI_PASSWORD=${{ secrets.pypi-password }} \
          make upload-pypi<|MERGE_RESOLUTION|>--- conflicted
+++ resolved
@@ -13,12 +13,9 @@
         required: true
       pypi-password:
         required: true
-<<<<<<< HEAD
-=======
 
 env:
   PYTHON_VERSION: '3.11'
->>>>>>> 44f5898a
 
 jobs:
   publish:
@@ -26,34 +23,19 @@
     runs-on: ubuntu-latest
     steps:
       - name: 'Checkout project sources'
-<<<<<<< HEAD
-        uses: actions/checkout@v5
-        # Required for pyproject.toml access and version consistency
-
-      - name: 'Download build artifacts'
-        uses: actions/download-artifact@v5
-=======
         uses: actions/checkout@v6
         # Required for pyproject.toml access and version consistency
 
       - name: 'Download build artifacts'
         uses: actions/download-artifact@v7
->>>>>>> 44f5898a
         with:
           name: python-package
           path: dist/
 
-<<<<<<< HEAD
-      - name: 'Setup Python 3.10'
-        uses: actions/setup-python@v5
-        with:
-          python-version: '3.10'
-=======
       - name: 'Setup Python ${{ env.PYTHON_VERSION }}'
         uses: actions/setup-python@v6
         with:
           python-version: ${{ env.PYTHON_VERSION }}
->>>>>>> 44f5898a
           cache: 'pip'
 
       - name: 'Install twine'
