--- conflicted
+++ resolved
@@ -4,9 +4,6 @@
   push:
     branches:
       - 'release/*'
-
-env:
-  PYTHON_VERSION: '3.11'
 
 jobs:
   # Extract version from branch name
@@ -61,23 +58,15 @@
         uses: actions/checkout@v6
 
       - name: 'Download build artifacts'
-<<<<<<< HEAD
-        uses: actions/download-artifact@v7
-=======
         uses: actions/download-artifact@v6
->>>>>>> 366bd456
         with:
           name: python-package
           path: dist/
 
-<<<<<<< HEAD
-      - name: 'Setup Python ${{ env.PYTHON_VERSION }}'
-=======
       - name: 'Setup Python 3.10'
->>>>>>> 366bd456
         uses: actions/setup-python@v6
         with:
-          python-version: ${{ env.PYTHON_VERSION }}
+          python-version: '3.10'
           cache: 'pip'
 
       - name: 'Install twine'
@@ -102,23 +91,15 @@
         uses: actions/checkout@v6
 
       - name: 'Download build artifacts'
-<<<<<<< HEAD
-        uses: actions/download-artifact@v7
-=======
         uses: actions/download-artifact@v6
->>>>>>> 366bd456
         with:
           name: python-package
           path: dist/
 
-<<<<<<< HEAD
-      - name: 'Setup Python ${{ env.PYTHON_VERSION }}'
-=======
       - name: 'Setup Python 3.10'
->>>>>>> 366bd456
         uses: actions/setup-python@v6
         with:
-          python-version: ${{ env.PYTHON_VERSION }}
+          python-version: '3.10'
           cache: 'pip'
 
       - name: 'Install twine'
