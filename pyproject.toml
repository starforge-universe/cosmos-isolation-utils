--- conflicted
+++ resolved
@@ -1,21 +1,11 @@
 [build-system]
-<<<<<<< HEAD
-requires = ["setuptools>=61.0", "wheel"]
+requires = ["setuptools==80.9.0", "wheel==0.45.1"]
 build-backend = "setuptools.build_meta"
 
 [project]
 name = "cosmos-isolation-utils"
 version = "0.0.4"
 description = "Utilities for Azure CosmosDB isolation and testing"
-=======
-requires = ["setuptools==80.9.0", "wheel==0.45.1"]
-build-backend = "setuptools.build_meta"
-
-[project]
-name = "starforge-python-library-template"
-version = "1.0.1"
-description = "A Python library template for Starforge projects"
->>>>>>> 44f5898a
 readme = "README.md"
 license-files = ["LICENSE"]
 authors = [
@@ -24,11 +14,7 @@
 maintainers = [
     {name = "Starforge Worker", email = "star.forge.worker@gmail.com"}
 ]
-<<<<<<< HEAD
 keywords = ["cosmosdb", "azure", "database", "testing", "isolation", "nosql"]
-=======
-keywords = ["template", "library", "python", "starforge"]
->>>>>>> 44f5898a
 classifiers = [
     "Development Status :: 3 - Alpha",
     "Intended Audience :: Developers",
@@ -38,7 +24,6 @@
     "Programming Language :: Python :: 3.11",
     "Programming Language :: Python :: 3.12",
     "Topic :: Software Development :: Libraries :: Python Modules",
-<<<<<<< HEAD
     "Topic :: Database",
     "Topic :: Software Development :: Testing",
 ]
@@ -48,22 +33,19 @@
     "click>=8.0.0",
     "rich>=13.0.0",
     "urllib3>=1.26.0",
-=======
-    "Topic :: Software Development :: Testing",
-]
-requires-python = ">=3.11"
-dependencies = [
-
->>>>>>> 44f5898a
 ]
 
 [project.optional-dependencies]
 dev = [
-<<<<<<< HEAD
     "pylint>=3.0.0",
     "coverage>=7.0.0",
     "sphinx>=6.0.0",
     "sphinx-rtd-theme>=1.2.0",
+    "build>=1.3.0",
+    "twine>=6.2.0",
+    "pytest>=9.0.2",
+    "pytest-cov>=7.0.0",
+    "pytest-mock>=3.15.1",
 ]
 
 [project.urls]
@@ -81,46 +63,14 @@
 
 [project.entry-points."console_scripts"]
 cosmos-isolation-utils = "cosmos_isolation_utils.__main__:main"
-=======
-    "pylint==4.0.4",
-    "coverage==7.13.0",
-    "sphinx==8.2.3",
-    "sphinx-rtd-theme==3.0.2",
-    "build==1.3.0",
-    "twine==6.2.0",
-    "pytest==9.0.2",
-    "pytest-cov==7.0.0",
-    "pytest-mock==3.15.1",
-]
-
-[project.urls]
-Homepage = "https://github.com/starforge-universe/python-library-template"
-Documentation = "https://python-library-template.readthedocs.io/"
-Repository = "https://github.com/starforge-universe/python-library-template"
-"Bug Tracker" = "https://github.com/starforge-universe/python-library-template/issues"
-
-[tool.setuptools.packages.find]
-where = ["."]
-include = ["starforge_library_template*"]
-
-[project.scripts]
-starforge_library_template = "starforge_library_template.__main__:main"
-
-[project.entry-points."console_scripts"]
-starforge_library_template = "starforge_library_template.__main__:main"
->>>>>>> 44f5898a
 
 
 
 [tool.pylint.messages_control]
 disable = [
-<<<<<<< HEAD
     "W0718",  # broad-exception-caught
     "W0719",  # broad-exception-raised
     "R0801",  # duplicate-code
-=======
-
->>>>>>> 44f5898a
 ]
 
 [tool.pylint.format]
@@ -130,11 +80,7 @@
 good-names = ["i", "j", "k", "ex", "Run", "_"]
 
 [tool.coverage.run]
-<<<<<<< HEAD
 source = ["cosmos_isolation_utils"]
-=======
-source = ["starforge_library_template"]
->>>>>>> 44f5898a
 omit = [
     "*/tests/*",
     "*/test_*",
@@ -156,16 +102,15 @@
     "@(abc\\.)?abstractmethod",
 ]
 
-<<<<<<< HEAD
-
-
-
-
-=======
 [tool.pytest.ini_options]
 testpaths = ["tests"]
 python_files = ["test_*.py"]
 python_classes = ["Test*"]
 python_functions = ["test_*"]
 addopts = "-v --tb=short"
->>>>>>> 44f5898a
+[tool.pytest.ini_options]
+testpaths = ["tests"]
+python_files = ["test_*.py"]
+python_classes = ["Test*"]
+python_functions = ["test_*"]
+addopts = "-v --tb=short"